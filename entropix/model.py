--- conflicted
+++ resolved
@@ -4,6 +4,7 @@
 from entropix.stats import AttnStats
 from entropix.config import ModelParams
 from entropix.kvcache import KVCache
+from entropix.stats import AttnStats
 from entropix.stats import AttnStats
 from entropix.weights import XfmrWeights, LayerWeights
 from entropix.rope import apply_rotary_emb
@@ -17,7 +18,28 @@
 
 #@partial(jax.jit, static_argnames=("model_params", "cur_pos", "layer_idx"))
 def attention(x: jax.Array, layer_weights: LayerWeights, model_params, cur_pos: int, layer_idx: int, freqs_cis: jax.Array, kvcache: KVCache, attn_mask: Optional[jax.Array] = None) -> Tuple[jax.Array, KVCache]:
-<<<<<<< HEAD
+  bsz, _, _ = x.shape
+  n_rep = model_params.n_local_heads // model_params.n_local_kv_heads
+  xq = jnp.dot(x, layer_weights.wq.T).reshape(bsz, -1, model_params.n_local_heads, model_params.head_dim)
+  xk = jnp.dot(x, layer_weights.wk.T).reshape(bsz, -1, model_params.n_local_kv_heads, model_params.head_dim)
+  xv = jnp.dot(x, layer_weights.wv.T).reshape(bsz, -1, model_params.n_local_kv_heads, model_params.head_dim)
+  xq, xk = apply_rotary_emb(xq, xk, freqs_cis=freqs_cis)
+  keys, values, kvcache = kvcache.update(xk, xv, layer_idx, cur_pos, n_rep)
+  xq = jnp.transpose(xq, (0, 2, 1, 3))  # (bs, n_heads, seqlen, head_dim)
+  keys = jnp.transpose(keys, (0, 2, 3, 1))  # (bs, n_heads, head_dim, cache_len + seqlen)
+  values = jnp.transpose(values, (0, 2, 1, 3))  # (bs, n_heads, cache_len + seqlen, head_dim)
+  scores = jnp.matmul(xq, keys)
+  pre_scores = scores / jnp.sqrt(model_params.head_dim)
+  scores = pre_scores.astype(jnp.float32)  # Always do attention softmax at float32
+  if cur_pos == 0:
+    scores = scores + attn_mask
+  mask = jnp.where(scores != 0.0, scores, DEFAULT_MASK_VALUE)
+  padded_logits = jnp.where((mask >= DEFAULT_MASK_VALUE * 0.5), scores, DEFAULT_MASK_VALUE)
+  scores = jax.nn.softmax(padded_logits, axis=-1).astype(x.dtype)
+  output = jnp.matmul(scores, values)
+  output = jnp.swapaxes(output, 1, 2).reshape(xq.shape[0], xq.shape[2], -1)
+  out = jnp.dot(output, layer_weights.wo.T)
+  return out, kvcache, pre_scores
     bsz, _, _ = x.shape
     n_rep = model_params.n_local_heads // model_params.n_local_kv_heads
     xq = jnp.dot(x, layer_weights.wq.T).reshape(bsz, -1, model_params.n_local_heads, model_params.head_dim)
@@ -40,37 +62,27 @@
     output = jnp.swapaxes(output, 1, 2).reshape(xq.shape[0], xq.shape[2], -1)
     out = jnp.dot(output, layer_weights.wo.T)
     return out, kvcache, scores
-=======
-  bsz, _, _ = x.shape
-  n_rep = model_params.n_local_heads // model_params.n_local_kv_heads
-  xq = jnp.dot(x, layer_weights.wq.T).reshape(bsz, -1, model_params.n_local_heads, model_params.head_dim)
-  xk = jnp.dot(x, layer_weights.wk.T).reshape(bsz, -1, model_params.n_local_kv_heads, model_params.head_dim)
-  xv = jnp.dot(x, layer_weights.wv.T).reshape(bsz, -1, model_params.n_local_kv_heads, model_params.head_dim)
-  xq, xk = apply_rotary_emb(xq, xk, freqs_cis=freqs_cis)
-  keys, values, kvcache = kvcache.update(xk, xv, layer_idx, cur_pos, n_rep)
-  xq = jnp.transpose(xq, (0, 2, 1, 3))  # (bs, n_heads, seqlen, head_dim)
-  keys = jnp.transpose(keys, (0, 2, 3, 1))  # (bs, n_heads, head_dim, cache_len + seqlen)
-  values = jnp.transpose(values, (0, 2, 1, 3))  # (bs, n_heads, cache_len + seqlen, head_dim)
-  scores = jnp.matmul(xq, keys)
-  pre_scores = scores / jnp.sqrt(model_params.head_dim)
-  scores = pre_scores.astype(jnp.float32)  # Always do attention softmax at float32
-  if cur_pos == 0:
-    scores = scores + attn_mask
-  mask = jnp.where(scores != 0.0, scores, DEFAULT_MASK_VALUE)
-  padded_logits = jnp.where((mask >= DEFAULT_MASK_VALUE * 0.5), scores, DEFAULT_MASK_VALUE)
-  scores = jax.nn.softmax(padded_logits, axis=-1).astype(x.dtype)
-  output = jnp.matmul(scores, values)
-  output = jnp.swapaxes(output, 1, 2).reshape(xq.shape[0], xq.shape[2], -1)
-  out = jnp.dot(output, layer_weights.wo.T)
-  return out, kvcache, pre_scores
->>>>>>> ca65155d
 
 #@partial(jax.jit)
 def feed_forward(x: jax.Array, layer_weights: LayerWeights) -> jax.Array:
  return jnp.dot(jax.nn.silu(jnp.dot(x, layer_weights.w1.T)) * jnp.dot(x, layer_weights.w3.T), layer_weights.w2.T)
 
 #@partial(jax.jit, static_argnames=("model_params", "cur_pos"))
-<<<<<<< HEAD
+def xfmr(xfmr_weights: XfmrWeights, model_params: ModelParams, tokens: jax.Array, cur_pos: int, freqs_cis: jax.Array, kvcache: KVCache, attn_mask: Optional[jax.Array]=None) -> Tuple[jax.Array, KVCache]:
+  h = xfmr_weights.tok_embeddings[tokens]
+  attn_stats = AttnStats.new(
+    bsz=tokens.shape[0],
+    n_layers=model_params.n_layers,
+    n_heads=model_params.n_local_heads
+  )
+  for i in range(model_params.n_layers):
+    norm_x = rms_norm(h, xfmr_weights.layer_weights[i].attention_norm)
+    h_attn, kvcache, scores = attention(norm_x, xfmr_weights.layer_weights[i], model_params, cur_pos, i, freqs_cis, kvcache, attn_mask=attn_mask)
+    attn_stats = attn_stats.update(scores[:,:,-1,:], i)
+    h = h + h_attn
+    h = h + feed_forward(rms_norm(h, xfmr_weights.layer_weights[i].ffn_norm), xfmr_weights.layer_weights[i])
+  logits = jnp.dot(rms_norm(h, xfmr_weights.norm), xfmr_weights.output.T)
+  return logits, kvcache, scores, attn_stats
 def xfmr(xfmr_weights: XfmrWeights, model_params: ModelParams, tokens: jax.Array, cur_pos: int, freqs_cis: jax.Array, kvcache: KVCache, attn_mask: Optional[jax.Array]=None) -> Tuple[jax.Array, KVCache, AttnStats]:
     h = xfmr_weights.tok_embeddings[tokens]
     attn_stats = AttnStats.new(
@@ -86,21 +98,4 @@
         h = h + h_attn
         h = h + feed_forward(rms_norm(h, xfmr_weights.layer_weights[i].ffn_norm), xfmr_weights.layer_weights[i])
     logits = jnp.dot(rms_norm(h, xfmr_weights.norm), xfmr_weights.output.T)
-    return logits, kvcache, attn_stats
-=======
-def xfmr(xfmr_weights: XfmrWeights, model_params: ModelParams, tokens: jax.Array, cur_pos: int, freqs_cis: jax.Array, kvcache: KVCache, attn_mask: Optional[jax.Array]=None) -> Tuple[jax.Array, KVCache]:
-  h = xfmr_weights.tok_embeddings[tokens]
-  attn_stats = AttnStats.new(
-    bsz=tokens.shape[0],
-    n_layers=model_params.n_layers,
-    n_heads=model_params.n_local_heads
-  )
-  for i in range(model_params.n_layers):
-    norm_x = rms_norm(h, xfmr_weights.layer_weights[i].attention_norm)
-    h_attn, kvcache, scores = attention(norm_x, xfmr_weights.layer_weights[i], model_params, cur_pos, i, freqs_cis, kvcache, attn_mask=attn_mask)
-    attn_stats = attn_stats.update(scores[:,:,-1,:], i)
-    h = h + h_attn
-    h = h + feed_forward(rms_norm(h, xfmr_weights.layer_weights[i].ffn_norm), xfmr_weights.layer_weights[i])
-  logits = jnp.dot(rms_norm(h, xfmr_weights.norm), xfmr_weights.output.T)
-  return logits, kvcache, scores, attn_stats
->>>>>>> ca65155d
+    return logits, kvcache, attn_stats